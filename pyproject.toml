--- conflicted
+++ resolved
@@ -61,13 +61,8 @@
 ]
 lint = [
     "qiskit-addon-utils[style]",
-<<<<<<< HEAD
-    "mypy==1.15.0",
+    "mypy==1.16.1",
     "pylint==3.3.7",
-=======
-    "mypy==1.16.1",
-    "pylint==3.3.6",
->>>>>>> 1488e44e
     "reno>=4.1",
 ]
 notebook-dependencies = [
